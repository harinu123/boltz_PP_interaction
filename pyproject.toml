[build-system]
requires = ["setuptools >= 61.0"]
build-backend = "setuptools.build_meta"

[project]
name = "boltz"
version = "2.2.1"
requires-python = ">=3.10,<3.13"
description = "Boltz"
readme = "README.md"
dependencies = [
    "torch>=2.2",
    "numpy>=1.26,<2.0",
    "hydra-core==1.3.2",
    "pytorch-lightning==2.5.0",
    "rdkit>=2023.9.5,<2024.3.1",
    "dm-tree==0.1.8",
    "requests==2.32.3",
    "pandas>=2.2.2",
    "types-requests",
    "einops==0.8.0",
    "einx==0.3.0",
    "fairscale==0.4.13",
    "mashumaro==3.14",
    "modelcif==1.2",
    "wandb==0.18.7",
    "click==8.1.7",
    "pyyaml==6.0.2",
    "biopython==1.84",
    "scipy==1.13.1",
    "numba==0.61.0",
    "gemmi==0.6.5",
    "scikit-learn==1.6.1",
    "chembl_structure_pipeline==1.2.2",
    "transformers>=4.43,<4.52",
<<<<<<< HEAD
=======
    "PyTDC>=1.1.15",
>>>>>>> f4df3141
]

[project.scripts]
boltz = "boltz.main:cli"

[project.optional-dependencies]
lint = ["ruff"]
test = ["pytest", "requests"]
cuda = [
    "cuequivariance_ops_cu12>=0.5.0",
    "cuequivariance_ops_torch_cu12>=0.5.0",
    "cuequivariance_torch>=0.5.0",
]

[tool.ruff]
src = ["src"]
extend-exclude = ["conf.py"]
target-version = "py39"
lint.select = ["ALL"]
lint.ignore = [
    "COM812",  # Conflicts with the formatter
    "ISC001",  # Conflicts with the formatter
    "ANN101",  # "missing-type-self"
    "RET504",  # Unnecessary assignment to `x` before `return` statementRuff
    "S101",    # Use of `assert` detected
    "D100",    # Missing docstring in public module
    "D104",    # Missing docstring in public package
    "PT001",   # https://github.com/astral-sh/ruff/issues/8796#issuecomment-1825907715
    "PT004",   # https://github.com/astral-sh/ruff/issues/8796#issuecomment-1825907715
    "PT005",   # https://github.com/astral-sh/ruff/issues/8796#issuecomment-1825907715
    "PT023",   # https://github.com/astral-sh/ruff/issues/8796#issuecomment-1825907715
    "FBT001",
    "FBT002",
    "PLR0913", # Too many arguments to init (> 5)
]

[tool.ruff.lint.per-file-ignores]
"**/__init__.py" = [
    "F401", # Imported but unused
    "F403", # Wildcard imports
]
"docs/**" = [
    "INP001", # Requires __init__.py but folder is not a package.
]
"scripts/**" = [
    "INP001", # Requires __init__.py but folder is not a package.
]

[tool.ruff.lint.pyupgrade]
# Preserve types, even if a file imports `from __future__ import annotations`(https://github.com/astral-sh/ruff/issues/5434)
keep-runtime-typing = true

[tool.ruff.lint.pydocstyle]
convention = "numpy"

[tool.pytest.ini_options]
markers = [
    "slow: marks tests as slow (deselect with '-m \"not slow\"')",
    "regression",
]<|MERGE_RESOLUTION|>--- conflicted
+++ resolved
@@ -33,10 +33,6 @@
     "scikit-learn==1.6.1",
     "chembl_structure_pipeline==1.2.2",
     "transformers>=4.43,<4.52",
-<<<<<<< HEAD
-=======
-    "PyTDC>=1.1.15",
->>>>>>> f4df3141
 ]
 
 [project.scripts]
